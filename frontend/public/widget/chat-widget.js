/**
 * AI Chatbot Widget - Embeddable Chat Interface
 * This widget can be embedded on any website to provide AI chat functionality
 */

(function() {
  'use strict';

  // Configuration
  const CONFIG = {
<<<<<<< HEAD
    API_BASE_URL: 'https://app.weam.ai/ai-chatbot-api',
=======
    API_BASE_URL: 'https://dev.weam.ai/ai-chatbot-api',
>>>>>>> 127ae901
    WIDGET_VERSION: '1.0.0',
    DEFAULT_SETTINGS: {
      theme: 'light',
      position: 'bottom-right',
      size: {
        width: '400px',
        height: '600px'
      },
      autoOpen: false,
      welcomeMessage: 'Hi! How can I help you today?'
    }
  };

  // Widget state
  let widgetState = {
    isInitialized: false,
    isOpen: false,
    isMinimized: false,
    config: null,
    messages: [],
    currentSessionId: null,
    isLoading: false,
    visitor: null,
    showIdentityForm: true,
    websiteUrl: window.location.origin
  };

  // DOM elements
  let elements = {};

  /**
   * Load configuration dynamically from API
   */
  async function loadConfig() {
    try {
      // Try to get the base URL for the API call
      // const baseUrl = window.location.origin;
      // Extract basePath from current URL or use default
      // const currentPath = window.location.pathname;
      // const basePath = currentPath.includes('/ai-chatbot') ? '/ai-chatbot' : '';
      // const response = await fetch(`${baseUrl}${basePath}/api/widget/config`);
      
      if (response.ok) {
        // const dynamicConfig = await response.json();
        // CONFIG = { ...CONFIG, ...dynamicConfig };
      } else {
        console.warn('⚠️ Failed to load widget config, using defaults');
      }
    } catch (error) {
      console.warn('⚠️ Error loading widget config:', error);
      // Continue with default configuration
    }
  }

  /**
   * Generate a unique session ID
   */
  function generateSessionId() {
    return 'session_' + Date.now() + '_' + Math.random().toString(36).substr(2, 9);
  }

  /**
   * Initialize the widget
   */
  async function init(config) {
    // Load dynamic configuration first
    await loadConfig();
    
    if (widgetState.isInitialized) {
      console.warn('Widget already initialized');
      return;
    }

    // Merge config with defaults
    widgetState.config = { ...CONFIG.DEFAULT_SETTINGS, ...config };
    
    // Create widget HTML
    createWidgetHTML();
    
    // Setup event listeners
    setupEventListeners();
    
    // Apply custom CSS if provided
    if (widgetState.config.customCSS) {
      applyCustomCSS(widgetState.config.customCSS);
    }
    
    // Apply custom JS if provided
    if (widgetState.config.customJS) {
      try {
        eval(widgetState.config.customJS);
      } catch (error) {
        console.error('Error executing custom JS:', error);
      }
    }
    
    // Set initial state - widget starts with floating icon visible
    widgetState.isOpen = false;
    widgetState.isMinimized = true;
    
    // Ensure floating icon is visible on initialization
    if (elements.widget) {
      elements.widget.classList.add('minimized');
      
      // Apply minimized position styles
      const minimizedPositionStyles = getMinimizedPositionStyles();
      elements.widget.style.cssText = elements.widget.style.cssText.replace(
        /(bottom|top|left|right):\s*[^;]+;?/g, 
        ''
      ) + minimizedPositionStyles;
      
      // Set widget size for minimized state (purple button size)
      elements.widget.style.width = '70px';
      elements.widget.style.height = '70px';
      
      elements.widget.style.display = 'block';
      elements.container.style.display = 'none';
      elements.minimized.style.display = 'flex';
    }
    
    // Auto-open if configured
    if (widgetState.config.autoOpen) {
      setTimeout(() => {
        openWidget();
      }, 1000);
    }
    
    widgetState.isInitialized = true;
    
    // Track widget view
    trackAnalytics('view');
    
    // Add global keyboard shortcut to reopen widget (Ctrl+Shift+C)
    document.addEventListener('keydown', (e) => {
      if (e.ctrlKey && e.shiftKey && e.key === 'C') {
        e.preventDefault();
        if (elements.widget.style.display === 'none') {
          showWidget();
        }
      }
    });
  }

  /**
   * Create widget HTML structure
   */
  function createWidgetHTML() {
    const widgetId = 'ai-chatbot-widget';
    
    // Remove existing widget if present
    const existingWidget = document.getElementById(widgetId);
    if (existingWidget) {
      existingWidget.remove();
    }
    
    // Create widget container
    const widget = document.createElement('div');
    widget.id = widgetId;
    widget.className = `ai-chatbot-widget ai-chatbot-${widgetState.config.theme}`;
    widget.style.cssText = getWidgetPositionStyles();
    
    // Create widget HTML
    widget.innerHTML = `
      <div class="ai-chatbot-container" style="display: none;">
        <!-- Chat Header -->
        <div class="ai-chatbot-header">
          <div class="ai-chatbot-header-content">
            <div class="ai-chatbot-avatar">
              <svg width="24" height="24" viewBox="0 0 24 24" fill="currentColor">
                <path d="M12 2C6.48 2 2 6.48 2 12s4.48 10 10 10 10-4.48 10-10S17.52 2 12 2zm-2 15l-5-5 1.41-1.41L10 14.17l7.59-7.59L19 8l-9 9z"/>
              </svg>
            </div>
            <div class="ai-chatbot-header-text">
              <div class="ai-chatbot-title">AI Assistant</div>
              <div class="ai-chatbot-subtitle">Online</div>
            </div>
          </div>
          <div class="ai-chatbot-header-actions">
            <button class="ai-chatbot-refresh-btn" title="Refresh Chat">
              <svg width="20" height="20" viewBox="0 0 24 24" fill="currentColor">
                <path d="M17.65 6.35C16.2 4.9 14.21 4 12 4c-4.42 0-7.99 3.58-7.99 8s3.57 8 7.99 8c3.73 0 6.84-2.55 7.73-6h-2.08c-.82 2.33-3.04 4-5.65 4-3.31 0-6-2.69-6-6s2.69-6 6-6c1.66 0 3.14.69 4.22 1.78L13 11h7V4l-2.35 2.35z"/>
              </svg>
            </button>
            <button class="ai-chatbot-close-btn" title="Close">
              <svg width="24" height="24" viewBox="0 0 24 24" fill="currentColor">
                <path d="M19 6.41L17.59 5 12 10.59 6.41 5 5 6.41 10.59 12 5 17.59 6.41 19 12 13.41 17.59 19 19 17.59 13.41 12z"/>
              </svg>
            </button>
          </div>
        </div>
        
        <!-- Identity Form -->
        <div class="ai-chatbot-identity-form" id="ai-chatbot-identity-form" style="display: ${widgetState.showIdentityForm ? 'block' : 'none'};">
          <div class="ai-chatbot-identity-header">
            <h3>Let's get started!</h3>
            <p>Please provide your details to begin chatting</p>
          </div>
          <form id="ai-chatbot-identity-form-element">
            <div class="ai-chatbot-form-group">
              <label for="ai-chatbot-name">Name *</label>
              <input type="text" id="ai-chatbot-name" name="name" required placeholder="Enter your name">
            </div>
            <div class="ai-chatbot-form-group">
              <label for="ai-chatbot-email">Email *</label>
              <input type="email" id="ai-chatbot-email" name="email" required placeholder="Enter your email">
            </div>
            <div class="ai-chatbot-form-group">
              <label class="ai-chatbot-checkbox-label">
                <input type="checkbox" id="ai-chatbot-privacy" name="privacy" required>
                <span class="ai-chatbot-checkbox-text">I agree to the privacy policy and terms of service</span>
              </label>
            </div>
            <button type="submit" class="ai-chatbot-identity-submit">Start Chatting 1111</button>
          </form>
        </div>

        <!-- Chat Messages -->
        <div class="ai-chatbot-messages" id="ai-chatbot-messages" style="display: ${widgetState.showIdentityForm ? 'none' : 'block'};">
          <!-- Welcome message will be added dynamically when visitor submits identity form -->
        </div>
        
        <!-- Chat Input -->
        <div class="ai-chatbot-input-container" style="display: ${widgetState.showIdentityForm ? 'none' : 'block'};">
          <div class="ai-chatbot-input-wrapper">
            <input 
              type="text" 
              class="ai-chatbot-input" 
              placeholder="Type your message..."
              id="ai-chatbot-input"
            />
            <button class="ai-chatbot-send-btn" id="ai-chatbot-send-btn">
              <svg width="20" height="20" viewBox="0 0 24 24" fill="currentColor">
                <path d="M2.01 21L23 12 2.01 3 2 10l15 2-15 2z"/>
              </svg>
            </button>
          </div>
        </div>
      </div>
      
      <!-- Minimized State -->
      <div class="ai-chatbot-minimized" style="display: flex;">
        <div class="ai-chatbot-minimized-content">
          <div class="ai-chatbot-minimized-avatar">
            <svg width="40" height="40" viewBox="0 0 24 24" fill="currentColor">
              <path d="M12 2C6.48 2 2 6.48 2 12s4.48 10 10 10 10-4.48 10-10S17.52 2 12 2zm-2 15l-5-5 1.41-1.41L10 14.17l7.59-7.59L19 8l-9 9z"/>
            </svg>
          </div>
          
        </div>
      </div>
    `;
    
    // Add to page
    document.body.appendChild(widget);
    
    // Store element references
    elements = {
      widget: widget,
      container: widget.querySelector('.ai-chatbot-container'),
      minimized: widget.querySelector('.ai-chatbot-minimized'),
      messages: widget.querySelector('#ai-chatbot-messages'),
      identityForm: widget.querySelector('#ai-chatbot-identity-form'),
      identityFormElement: widget.querySelector('#ai-chatbot-identity-form-element'),
      input: widget.querySelector('#ai-chatbot-input'),
      sendBtn: widget.querySelector('#ai-chatbot-send-btn'),
      refreshBtn: widget.querySelector('.ai-chatbot-refresh-btn'),
      closeBtn: widget.querySelector('.ai-chatbot-close-btn')
    };
    
    // Apply widget styles
    applyWidgetStyles();
  }

  /**
   * Get widget position styles
   */
  function getWidgetPositionStyles() {
    const position = widgetState.config.position;
    const size = widgetState.config.size;
    
    const positions = {
      'bottom-right': 'bottom: 20px; right: 20px;',
      'bottom-left': 'bottom: 20px; left: 20px;',
      'top-right': 'top: 20px; right: 20px;',
      'top-left': 'top: 20px; left: 20px;',
      'center': 'top: 50%; left: 50%; transform: translate(-50%, -50%);'
    };
    
    return `
      position: fixed;
      z-index: 999999;
      width: ${size.width};
      height: ${size.height};
      ${positions[position] || positions['bottom-right']}
      font-family: -apple-system, BlinkMacSystemFont, 'Segoe UI', Roboto, sans-serif;
      box-shadow: 0 8px 32px rgba(0, 0, 0, 0.12);
      border-radius: 20px;
      overflow: hidden;
      display: none;
      padding: 2px;
    `;
  }

  /**
   * Get minimized widget position styles
   */
  function getMinimizedPositionStyles() {
    const position = widgetState.config.position;
    
    const positions = {
      'bottom-right': 'bottom: 20px; right: 20px;',
      'bottom-left': 'bottom: 20px; left: 20px;',
      'top-right': 'top: 20px; right: 20px;',
      'top-left': 'top: 20px; left: 20px;',
      'center': 'top: 50%; left: 50%; transform: translate(-50%, -50%);'
    };
    
    return positions[position] || positions['bottom-right'];
  }

  /**
   * Get open widget position styles (positioned above the floating icon)
   */
  function getOpenPositionStyles() {
    const position = widgetState.config.position;
    
    const positions = {
      'bottom-right': 'bottom: 100px; right: 20px;', // Above the 70px floating icon + 30px margin
      'bottom-left': 'bottom: 100px; left: 20px;',   // Above the 70px floating icon + 30px margin
      'top-right': 'top: 100px; right: 20px;',       // Below the 70px floating icon + 30px margin
      'top-left': 'top: 100px; left: 20px;',         // Below the 70px floating icon + 30px margin
      'center': 'top: 50%; left: 50%; transform: translate(-50%, -50%);'
    };
    
    return positions[position] || positions['bottom-right'];
  }

  /**
   * Apply widget styles
   */
  function applyWidgetStyles() {
    const styleId = 'ai-chatbot-widget-styles';
    
    // Remove existing styles
    const existingStyles = document.getElementById(styleId);
    if (existingStyles) {
      existingStyles.remove();
    }
    
    // Create style element
    const style = document.createElement('style');
    style.id = styleId;
    style.textContent = getWidgetCSS();
    
    document.head.appendChild(style);
  }

  /**
   * Get widget CSS
   */
  function getWidgetCSS() {
    const theme = widgetState.config.theme;
    const isLight = theme === 'light' || (theme === 'auto' && !window.matchMedia('(prefers-color-scheme: dark)').matches);
    
    const colors = isLight ? {
      primary: '#8b5cf6',        // Purple theme
      primaryHover: '#7c3aed',   // Darker purple
      background: '#ffffff',
      surface: '#f8fafc',
      text: '#1f2937',
      textSecondary: '#6b7280',
      border: '#e5e7eb',
      shadow: 'rgba(0, 0, 0, 0.1)'
    } : {
      primary: '#a78bfa',        // Purple theme for dark mode
      primaryHover: '#8b5cf6',   // Darker purple for dark mode
      background: '#1f2937',
      surface: '#374151',
      text: '#f9fafb',
      textSecondary: '#d1d5db',
      border: '#4b5563',
      shadow: 'rgba(0, 0, 0, 0.3)'
    };
    
    return `
      .ai-chatbot-widget {
        font-family: -apple-system, BlinkMacSystemFont, 'Segoe UI', Roboto, sans-serif;
        line-height: 1.5;
        -webkit-font-smoothing: antialiased;
        -moz-osx-font-smoothing: grayscale;
      }
      
      /* When minimized, widget should only show floating icon */
      .ai-chatbot-widget.minimized {
        position: fixed !important;
        z-index: 999999 !important;
      }
      
      /* When chat is open, position container above the floating icon */
      .ai-chatbot-widget:not(.minimized) {
        /* Position will be set dynamically based on configuration */
      }
      
      .ai-chatbot-container {
        display: flex;
        flex-direction: column;
        height: 100%;
        background: ${colors.background};
        border: 2px solid ${colors.primary};
        border-radius: 12px;
        box-sizing: border-box;
      }
      
      .ai-chatbot-header {
        display: flex;
        align-items: center;
        justify-content: space-between;
        padding: 16px;
        background: ${colors.surface};
        border-bottom: 1px solid ${colors.border};
      }
      
      .ai-chatbot-header-content {
        display: flex;
        align-items: center;
        gap: 12px;
      }
      
      .ai-chatbot-avatar {
        width: 32px;
        height: 32px;
        border-radius: 50%;
        background: ${colors.primary};
        color: white;
        display: flex;
        align-items: center;
        justify-content: center;
      }
      
      .ai-chatbot-title {
        font-weight: 600;
        color: ${colors.text};
        font-size: 14px;
      }
      
      .ai-chatbot-subtitle {
        font-size: 12px;
        color: ${colors.textSecondary};
      }
      
      .ai-chatbot-header-actions {
        display: flex;
        gap: 8px;
      }
      
      .ai-chatbot-refresh-btn,
      .ai-chatbot-close-btn {
        width: 30px;
        height: 30px;
        border: none;
        background: none;
        color: ${colors.textSecondary};
        cursor: pointer;
        border-radius: 4px;
        display: flex;
        align-items: center;
        justify-content: center;
        transition: all 0.2s;
      }
      
      .ai-chatbot-refresh-btn:hover,
      .ai-chatbot-close-btn:hover {
        background: ${colors.border};
        color: ${colors.text};
      }
      
      .ai-chatbot-messages {
        flex: 1;
        overflow-y: auto;
        padding: 16px;
        display: flex;
        flex-direction: column;
        gap: 16px;
      }
      
      .ai-chatbot-welcome {
        display: flex;
        gap: 12px;
        align-items: flex-start;
      }
      
      .ai-chatbot-welcome-avatar {
        width: 24px;
        height: 24px;
        border-radius: 50%;
        background: ${colors.primary};
        color: white;
        display: flex;
        align-items: center;
        justify-content: center;
        flex-shrink: 0;
      }
      
      .ai-chatbot-welcome-text {
        background: ${colors.surface};
        padding: 12px 16px;
        border-radius: 18px;
        color: ${colors.text};
        font-size: 14px;
        max-width: 80%;
      }
      
      .ai-chatbot-message {
        display: flex;
        gap: 12px;
        align-items: flex-start;
        margin-bottom: 8px;
      }
      
      .ai-chatbot-message:last-child {
        margin-bottom: 0;
      }
      
      /* Reduce spacing for consecutive messages from same sender */
      .ai-chatbot-message + .ai-chatbot-message.user,
      .ai-chatbot-message + .ai-chatbot-message.assistant {
        margin-top: -4px;
      }
      
      .ai-chatbot-message.user + .ai-chatbot-message.user,
      .ai-chatbot-message.assistant + .ai-chatbot-message.assistant {
        margin-top: -8px;
      }
      
      .ai-chatbot-message.user {
        flex-direction: row-reverse;
      }
      
      .ai-chatbot-message-avatar {
        width: 24px;
        height: 24px;
        border-radius: 50%;
        display: flex;
        align-items: center;
        justify-content: center;
        flex-shrink: 0;
      }
      
      .ai-chatbot-message.user .ai-chatbot-message-avatar {
        background: ${colors.primary};
        color: white;
      }
      
      .ai-chatbot-message.assistant .ai-chatbot-message-avatar {
        background: ${colors.surface};
        color: ${colors.text};
      }
      
      .ai-chatbot-message-content {
        background: ${colors.surface};
        padding: 14px 18px;
        border-radius: 18px;
        color: ${colors.text};
        font-size: 14px;
        max-width: 80%;
        word-wrap: break-word;
        line-height: 1.5;
      }
      
      .ai-chatbot-message.user .ai-chatbot-message-content {
        background: ${colors.primary};
        color: white;
      }
      
      .ai-chatbot-identity-form {
        padding: 20px;
        background: ${colors.background};
      }
      
      .ai-chatbot-identity-header {
        text-align: center;
        margin-bottom: 20px;
      }
      
      .ai-chatbot-identity-header h3 {
        margin: 0 0 8px 0;
        color: ${colors.text};
        font-size: 18px;
        font-weight: 600;
      }
      
      .ai-chatbot-identity-header p {
        margin: 0;
        color: ${colors.textSecondary};
        font-size: 14px;
      }
      
      .ai-chatbot-form-group {
        margin-bottom: 16px;
      }
      
      .ai-chatbot-form-group label {
        display: block;
        margin-bottom: 6px;
        color: ${colors.text};
        font-size: 14px;
        font-weight: 500;
      }
      
      .ai-chatbot-form-group input[type="text"],
      .ai-chatbot-form-group input[type="email"] {
        width: 100%;
        padding: 12px 16px;
        border: 1px solid ${colors.border};
        border-radius: 8px;
        background: ${colors.surface};
        color: ${colors.text};
        font-size: 14px;
        box-sizing: border-box;
      }
      
      .ai-chatbot-form-group input[type="text"]:focus,
      .ai-chatbot-form-group input[type="email"]:focus {
        outline: none;
        border-color: ${colors.primary};
        box-shadow: 0 0 0 2px ${colors.primary}20;
      }
      
      .ai-chatbot-checkbox-label {
        display: flex;
        align-items: flex-start;
        gap: 8px;
        cursor: pointer;
        font-size: 12px;
        line-height: 1.4;
      }
      
      .ai-chatbot-checkbox-label input[type="checkbox"] {
        margin: 0;
        flex-shrink: 0;
      }
      
      .ai-chatbot-checkbox-text {
        color: ${colors.textSecondary};
      }
      
      .ai-chatbot-identity-submit {
        width: 100%;
        padding: 12px 16px;
        background: ${colors.primary};
        color: white;
        border: none;
        border-radius: 8px;
        font-size: 14px;
        font-weight: 500;
        cursor: pointer;
        transition: background-color 0.2s;
      }
      
      .ai-chatbot-identity-submit:hover {
        background: ${colors.primaryHover};
      }
      
      .ai-chatbot-identity-submit:disabled {
        background: ${colors.border};
        cursor: not-allowed;
      }
      
      .ai-chatbot-input-container {
        padding: 16px;
        border-top: 1px solid ${colors.border};
        background: ${colors.background};
      }
      
      .ai-chatbot-input-wrapper {
        display: flex;
        gap: 8px;
        align-items: center;
      }
      
      .ai-chatbot-input {
        flex: 1;
        padding: 12px 16px;
        border: 1px solid ${colors.border};
        border-radius: 24px;
        background: ${colors.background};
        color: ${colors.text};
        font-size: 14px;
        outline: none;
        transition: border-color 0.2s;
      }
      
      .ai-chatbot-input:focus {
        border-color: ${colors.primary};
      }
      
      .ai-chatbot-input::placeholder {
        color: ${colors.textSecondary};
      }
      
      .ai-chatbot-send-btn {
        width: 40px;
        height: 40px;
        border: none;
        background: ${colors.primary};
        color: white;
        border-radius: 50%;
        cursor: pointer;
        display: flex;
        align-items: center;
        justify-content: center;
        transition: background-color 0.2s;
      }
      
      .ai-chatbot-send-btn:hover {
        background: ${colors.primaryHover};
      }
      
      .ai-chatbot-send-btn:disabled {
        background: ${colors.border};
        cursor: not-allowed;
      }
      
      .ai-chatbot-minimized {
        width: 50px;
        height: 50px;
        border-radius: 50%;
        background: ${colors.primary};
        color: white;
        display: flex;
        align-items: center;
        justify-content: center;
        cursor: pointer;
        box-shadow: 0 4px 16px ${colors.shadow};
        transition: all 0.2s;
        position: fixed !important;
        z-index: 1000000;
        border: 3px solid ${colors.primary};
      }
      
      .ai-chatbot-minimized:hover {
        transform: scale(1.05);
      }
      
      .ai-chatbot-minimized-content {
        display: flex;
        flex-direction: column;
        align-items: center;
        gap: 4px;
      }
      
      .ai-chatbot-minimized-avatar {
        width: 20px;
        height: 20px;
        display: flex;
        align-items: center;
        justify-content: center;
      }
      
      .ai-chatbot-minimized-text {
        font-size: 10px;
        font-weight: 500;
      }
      
      .ai-chatbot-loading {
        display: flex;
        align-items: center;
        gap: 8px;
        color: ${colors.textSecondary};
        font-size: 14px;
      }
      
      .ai-chatbot-loading-dots {
        display: flex;
        gap: 4px;
      }
      
      .ai-chatbot-loading-dot {
        width: 6px;
        height: 6px;
        border-radius: 50%;
        background: ${colors.textSecondary};
        animation: ai-chatbot-bounce 1.4s infinite ease-in-out both;
      }
      
      .ai-chatbot-loading-dot:nth-child(1) { animation-delay: -0.32s; }
      .ai-chatbot-loading-dot:nth-child(2) { animation-delay: -0.16s; }
      
      @keyframes ai-chatbot-bounce {
        0%, 80%, 100% { transform: scale(0); }
        40% { transform: scale(1); }
      }
      
      /* Responsive */
      @media (max-width: 480px) {
        .ai-chatbot-widget {
          width: 100% !important;
          height: 100% !important;
          top: 0 !important;
          left: 0 !important;
          right: 0 !important;
          bottom: 0 !important;
          transform: none !important;
          border-radius: 0 !important;
        }
      }
    `;
  }

  /**
   * Apply custom CSS
   */
  function applyCustomCSS(customCSS) {
    const styleId = 'ai-chatbot-custom-styles';
    
    // Remove existing custom styles
    const existingStyles = document.getElementById(styleId);
    if (existingStyles) {
      existingStyles.remove();
    }
    
    // Create custom style element
    const style = document.createElement('style');
    style.id = styleId;
    style.textContent = customCSS;
    
    document.head.appendChild(style);
  }

  /**
   * Setup event listeners
   */
  function setupEventListeners() {
    // Identity form submission
    elements.identityFormElement.addEventListener('submit', handleIdentitySubmit);
    
    // Send button click
    elements.sendBtn.addEventListener('click', handleSendMessage);
    
    // Enter key in input
    elements.input.addEventListener('keypress', (e) => {
      if (e.key === 'Enter' && !e.shiftKey) {
        e.preventDefault();
        handleSendMessage();
      }
    });
    
    // Refresh button
    elements.refreshBtn.addEventListener('click', refreshWidget);
    
    // Close button
    elements.closeBtn.addEventListener('click', closeWidget);
    
    // Minimized widget click - toggle chat open/close
    elements.minimized.addEventListener('click', toggleWidget);
  }

  /**
   * Handle identity form submission
   */
  async function handleIdentitySubmit(e) {
    e.preventDefault();
    
    const formData = new FormData(e.target);
    const name = formData.get('name').trim();
    const email = formData.get('email').trim();
    const privacy = formData.get('privacy');
    
    // Validate form
    if (!name || !email || !privacy) {
      alert('Please fill in all required fields and accept the privacy policy.');
      return;
    }
    
    // Validate email format
    const emailRegex = /^[^\s@]+@[^\s@]+\.[^\s@]+$/;
    if (!emailRegex.test(email)) {
      alert('Please enter a valid email address.');
      return;
    }
    
    try {
      // Disable form during submission
      const submitBtn = e.target.querySelector('.ai-chatbot-identity-submit');
      submitBtn.disabled = true;
      submitBtn.textContent = 'Creating account...';
      
      // Create or update visitor
      const response = await fetch(`${CONFIG.API_BASE_URL}/visitors`, {
        method: 'POST',
        headers: {
          'Content-Type': 'application/json',
        },
        body: JSON.stringify({
          _id: widgetState.config._id,
          name: name,
          email: email,
          websiteUrl: widgetState.websiteUrl
        })
      });
      
      if (!response.ok) {
        throw new Error(`HTTP error! status: ${response.status}`);
      }
      
      const result = await response.json();
      
      if (result.success) {
        // Store visitor data
        widgetState.visitor = {
          id: result.data.visitorId,
          name: result.data.name,
          email: result.data.email,
          isNewVisitor: result.data.isNewVisitor
        };

        // Generate a session ID for this conversation
        widgetState.currentSessionId = generateSessionId();
        
        // Hide identity form and show chat
        widgetState.showIdentityForm = false;
        elements.identityForm.style.display = 'none';
        elements.messages.style.display = 'block';
        
        // Show chat input
        const inputContainer = elements.widget.querySelector('.ai-chatbot-input-container');
        if (inputContainer) {
          inputContainer.style.display = 'block';
        }
        
        // Add welcome message with visitor name
        addMessage('assistant', `Hi ${name}! ${widgetState.config.welcomeMessage}`);
        
        // Focus input after welcome message
        setTimeout(() => {
          if (elements.input) {
            elements.input.focus();
          }
        }, 200);
      } else {
        throw new Error(result.error?.message || 'Failed to create visitor account');
      }
      
    } catch (error) {
      console.error('❌ Failed to submit identity form:', error);
      alert('Failed to create your account. Please try again.');
      
      // Re-enable form
      const submitBtn = e.target.querySelector('.ai-chatbot-identity-submit');
      submitBtn.disabled = false;
      submitBtn.textContent = 'Start Chatting';
    }
  }

  /**
   * Handle send message
   */
  async function handleSendMessage() {
    const message = elements.input.value.trim();
    if (!message || widgetState.isLoading) return;
    
    // Clear input
    elements.input.value = '';
    
    // Add user message
    addMessage('user', message);
    
    // Set loading state
    setLoadingState(true);
    
    try {
      // Send message to backend
      const response = await sendMessageToBackend(message);
      
      if (response.success) {
        // Add assistant response
        addMessage('assistant', response.data.content);
        
        // Update session ID if new
        if (response.data.sessionId && response.data.sessionId !== widgetState.currentSessionId) {
          widgetState.currentSessionId = response.data.sessionId;
        }
        
        // Track interaction
        trackAnalytics('interaction');
      } else {
        addMessage('assistant', 'Sorry, I encountered an error. Please try again.');
      }
    } catch (error) {
      console.error('Error sending message:', error);
      addMessage('assistant', 'Sorry, I encountered an error. Please try again.');
    } finally {
      setLoadingState(false);
      
      // Focus input after message is processed
      setTimeout(() => {
        if (elements.input) {
          elements.input.focus();
        }
      }, 100);
    }
  }

  /**
   * Send message to backend
   */
  async function sendMessageToBackend(message) {
    // First, get the agent ID from the deployment
    const deploymentResponse = await fetch(`${CONFIG.API_BASE_URL}/deployments/${widgetState.config._id}/embed`);
    
    if (!deploymentResponse.ok) {
      throw new Error(`Failed to get deployment info: ${deploymentResponse.status}`);
    }
    
    const deploymentData = await deploymentResponse.json();
    const agentId = deploymentData.data.agentId;
    
    // Then send the message to the chat API
    const response = await fetch(`${CONFIG.API_BASE_URL}/chat/${agentId}/message`, {
      method: 'POST',
      headers: {
        'Content-Type': 'application/json',
      },
      body: JSON.stringify({
        message: message,
        sessionId: widgetState.currentSessionId,
        visitorId: widgetState.visitor?.id || null,
        _id: widgetState.config._id
      })
    });
    
    if (!response.ok) {
      throw new Error(`HTTP error! status: ${response.status}`);
    }
    
    return await response.json();
  }

  /**
   * Add message to chat
   */
  function addMessage(type, content) {
    const messageElement = document.createElement('div');
    messageElement.className = `ai-chatbot-message ${type}`;
    
    // Check if this is a consecutive message from the same sender
    const lastMessage = elements.messages.lastElementChild;
    const isConsecutive = lastMessage && lastMessage.classList.contains(type);
    
    const avatar = document.createElement('div');
    avatar.className = 'ai-chatbot-message-avatar';
    
    // Only show avatar if it's not a consecutive message from the same sender
    if (!isConsecutive) {
      if (type === 'user') {
        avatar.innerHTML = `
          <svg width="16" height="16" viewBox="0 0 24 24" fill="currentColor">
            <path d="M12 12c2.21 0 4-1.79 4-4s-1.79-4-4-4-4 1.79-4 4 1.79 4 4 4zm0 2c-2.67 0-8 1.34-8 4v2h16v-2c0-2.66-5.33-4-8-4z"/>
          </svg>
        `;
      } else {
        avatar.innerHTML = `
          <svg width="16" height="16" viewBox="0 0 24 24" fill="currentColor">
            <path d="M12 2C6.48 2 2 6.48 2 12s4.48 10 10 10 10-4.48 10-10S17.52 2 12 2zm-2 15l-5-5 1.41-1.41L10 14.17l7.59-7.59L19 8l-9 9z"/>
          </svg>
        `;
      }
    } else {
      // For consecutive messages, add a spacer instead of avatar
      avatar.style.width = '24px';
      avatar.style.height = '24px';
    }
    
    const contentElement = document.createElement('div');
    contentElement.className = 'ai-chatbot-message-content';
    contentElement.textContent = content;
    
    messageElement.appendChild(avatar);
    messageElement.appendChild(contentElement);
    
    elements.messages.appendChild(messageElement);
    
    // Scroll to bottom
    elements.messages.scrollTop = elements.messages.scrollHeight;
    
    // Store message
    widgetState.messages.push({ type, content, timestamp: new Date() });
  }

  /**
   * Set loading state
   */
  function setLoadingState(loading) {
    widgetState.isLoading = loading;
    elements.sendBtn.disabled = loading;
    elements.input.disabled = loading;
    
    if (loading) {
      // Add loading indicator
      const loadingElement = document.createElement('div');
      loadingElement.className = 'ai-chatbot-loading';
      loadingElement.id = 'ai-chatbot-loading';
      loadingElement.innerHTML = `
        <div class="ai-chatbot-message-avatar">
          <svg width="16" height="16" viewBox="0 0 24 24" fill="currentColor">
            <path d="M12 2C6.48 2 2 6.48 2 12s4.48 10 10 10 10-4.48 10-10S17.52 2 12 2zm-2 15l-5-5 1.41-1.41L10 14.17l7.59-7.59L19 8l-9 9z"/>
          </svg>
        </div>
        <div class="ai-chatbot-loading">
          <span>AI is typing</span>
          <div class="ai-chatbot-loading-dots">
            <div class="ai-chatbot-loading-dot"></div>
            <div class="ai-chatbot-loading-dot"></div>
            <div class="ai-chatbot-loading-dot"></div>
          </div>
        </div>
      `;
      elements.messages.appendChild(loadingElement);
      elements.messages.scrollTop = elements.messages.scrollHeight;
    } else {
      // Remove loading indicator
      const loadingElement = document.getElementById('ai-chatbot-loading');
      if (loadingElement) {
        loadingElement.remove();
      }
    }
  }

  /**
   * Toggle widget (open if closed, close if open)
   */
  function toggleWidget() {
    if (!widgetState.isInitialized) return;
    
    if (widgetState.isOpen) {
      closeWidget();
    } else {
      openWidget();
    }
  }

  /**
   * Open widget
   */
  function openWidget() {
    if (!widgetState.isInitialized) return;
    
    // Remove minimized class to restore full size
    elements.widget.classList.remove('minimized');
    
    // Apply open position styles to the main widget (chat container)
    const openPositionStyles = getOpenPositionStyles();
    elements.widget.style.cssText = elements.widget.style.cssText.replace(
      /(bottom|top|left|right):\s*[^;]+;?/g, 
      ''
    ) + openPositionStyles;
    
    // Restore full widget size for open state
    elements.widget.style.width = widgetState.config.size.width;
    elements.widget.style.height = widgetState.config.size.height;
    
    // Ensure purple button stays in its fixed position
    const minimizedPositionStyles = getMinimizedPositionStyles();
    elements.minimized.style.cssText = elements.minimized.style.cssText.replace(
      /(bottom|top|left|right):\s*[^;]+;?/g, 
      ''
    ) + minimizedPositionStyles + 'position: fixed !important;';
    
    elements.widget.style.display = 'block';
    elements.container.style.display = 'flex';
    // Keep floating icon visible above the container
    elements.minimized.style.display = 'flex';
    
    widgetState.isOpen = true;
    widgetState.isMinimized = false;
    
    // Focus input
    setTimeout(() => {
      if (elements.input) {
        elements.input.focus();
      }
    }, 100);
  }

  /**
   * Refresh widget (reset to identity form)
   */
  function refreshWidget() {
    if (!widgetState.isInitialized) return;
    
    // Reset widget state
    widgetState.showIdentityForm = true;
    widgetState.messages = [];
    widgetState.currentSessionId = null;
    widgetState.visitor = null;
    widgetState.isLoading = false;
    
    // Clear messages
    elements.messages.innerHTML = '';
    
    // Show identity form, hide messages and input
    elements.identityForm.style.display = 'block';
    elements.messages.style.display = 'none';
    
    // Hide chat input
    const inputContainer = elements.widget.querySelector('.ai-chatbot-input-container');
    if (inputContainer) {
      inputContainer.style.display = 'none';
    }
    
    // Reset form fields
    const nameInput = elements.identityFormElement.querySelector('#ai-chatbot-name');
    const emailInput = elements.identityFormElement.querySelector('#ai-chatbot-email');
    const privacyCheckbox = elements.identityFormElement.querySelector('#ai-chatbot-privacy');
    
    if (nameInput) nameInput.value = '';
    if (emailInput) emailInput.value = '';
    if (privacyCheckbox) privacyCheckbox.checked = false;
    
    // Re-enable submit button
    const submitBtn = elements.identityFormElement.querySelector('.ai-chatbot-identity-submit');
    if (submitBtn) {
      submitBtn.disabled = false;
      submitBtn.textContent = 'Start Chatting';
    }
  }

  /**
   * Minimize widget
   */
  function minimizeWidget() {
    if (!widgetState.isInitialized) return;
    
    // Add minimized class to widget
    elements.widget.classList.add('minimized');
    
    // Apply minimized position styles to the minimized element
    const minimizedPositionStyles = getMinimizedPositionStyles();
    elements.minimized.style.cssText = elements.minimized.style.cssText.replace(
      /(bottom|top|left|right):\s*[^;]+;?/g, 
      ''
    ) + minimizedPositionStyles + 'position: fixed !important;';
    
    // Set widget size for minimized state (purple button size)
    elements.widget.style.width = '70px';
    elements.widget.style.height = '70px';
    
    elements.container.style.display = 'none';
    elements.minimized.style.display = 'flex';
    
    widgetState.isOpen = false;
    widgetState.isMinimized = true;
  }

  /**
   * Close widget (show floating icon)
   */
  function closeWidget() {
    if (!widgetState.isInitialized) return;
    
    // Add minimized class to widget
    elements.widget.classList.add('minimized');
    
    // Apply minimized position styles to the minimized element
    const minimizedPositionStyles = getMinimizedPositionStyles();
    elements.minimized.style.cssText = elements.minimized.style.cssText.replace(
      /(bottom|top|left|right):\s*[^;]+;?/g, 
      ''
    ) + minimizedPositionStyles + 'position: fixed !important;';
    
    // Set widget size for minimized state (purple button size)
    elements.widget.style.width = '70px';
    elements.widget.style.height = '70px';
    
    // Show floating icon, hide chat container
    elements.widget.style.display = 'block';
    elements.container.style.display = 'none';
    elements.minimized.style.display = 'flex';
    
    widgetState.isOpen = false;
    widgetState.isMinimized = true;
  }

  /**
   * Track analytics
   */
  function trackAnalytics(event, data = {}) {
    if (!widgetState.config._id) return;
    
    try {
      fetch(`${CONFIG.API_BASE_URL}/deployments/${widgetState.config._id}/analytics`, {
        method: 'POST',
        headers: {
          'Content-Type': 'application/json',
        },
        body: JSON.stringify({
          event: event,
          data: {
            ...data,
            timestamp: new Date().toISOString(),
            userAgent: navigator.userAgent,
            url: window.location.href
          }
        })
      }).catch(error => {
        console.warn('Failed to track analytics:', error);
      });
    } catch (error) {
      console.warn('Failed to track analytics:', error);
    }
  }

  /**
   * Show widget (show floating icon)
   */
  function showWidget() {
    if (!widgetState.isInitialized) return;
    
    // Add minimized class to widget
    elements.widget.classList.add('minimized');
    
    // Apply minimized position styles to the minimized element
    const minimizedPositionStyles = getMinimizedPositionStyles();
    elements.minimized.style.cssText = elements.minimized.style.cssText.replace(
      /(bottom|top|left|right):\s*[^;]+;?/g, 
      ''
    ) + minimizedPositionStyles + 'position: fixed !important;';
    
    // Set widget size for minimized state (purple button size)
    elements.widget.style.width = '70px';
    elements.widget.style.height = '70px';
    
    elements.widget.style.display = 'block';
    elements.container.style.display = 'none';
    elements.minimized.style.display = 'flex';
    
    widgetState.isOpen = false;
    widgetState.isMinimized = true;
  }

  /**
   * Public API
   */
  window.AIChatbotWidget = {
    init: init,
    open: openWidget,
    close: closeWidget,
    show: showWidget,
    minimize: minimizeWidget,
    refresh: refreshWidget,
    sendMessage: (message) => {
      if (elements.input) {
        elements.input.value = message;
        handleSendMessage();
      }
    },
    getState: () => ({ ...widgetState }),
    destroy: () => {
      const widget = document.getElementById('ai-chatbot-widget');
      if (widget) {
        widget.remove();
      }
      widgetState.isInitialized = false;
    }
  };

  // Auto-initialize if config is provided in global scope
  if (window.aiChatbotConfig) {
    init(window.aiChatbotConfig).catch(error => {
      console.error('❌ Failed to initialize widget:', error);
    });
  }

})();<|MERGE_RESOLUTION|>--- conflicted
+++ resolved
@@ -8,11 +8,7 @@
 
   // Configuration
   const CONFIG = {
-<<<<<<< HEAD
     API_BASE_URL: 'https://app.weam.ai/ai-chatbot-api',
-=======
-    API_BASE_URL: 'https://dev.weam.ai/ai-chatbot-api',
->>>>>>> 127ae901
     WIDGET_VERSION: '1.0.0',
     DEFAULT_SETTINGS: {
       theme: 'light',
